import torch
from torch.nn import Module, CrossEntropyLoss
from transformers import BertModel, BertTokenizer


class HumorDetectionModel(Module):
    def __init__(self, rnn_size, use_ambiguity=True, dropout=0.):
        super().__init__()
        self.use_ambiguity = use_ambiguity
        self.bert = BertModel.from_pretrained("bert-base-uncased")
        word_embedding_size = 768  # size of BERT embedding
        if use_ambiguity:
            word_embedding_size += 1  # we will be enhancing the token embeddings with ambiguity scores
        self.rnn = torch.nn.LSTM(
            input_size=word_embedding_size,
            hidden_size=rnn_size,
            batch_first=True,
            bidirectional=True,
            dropout=dropout
        )
<<<<<<< HEAD
        self.output_layer = torch.nn.Linear(rnn_size, out_features=2)
        self.loss_fnc = CrossEntropyLoss()
=======
        self.output_layer = torch.nn.Linear(rnn_size*2, out_features=2)
>>>>>>> 6fe35f40

    def to(self, *args, **kwargs):
        self.bert = self.bert.to(*args, **kwargs)
        self.rnn = self.rnn.to(*args, **kwargs)
        self.output_layer = self.output_layer.to(*args, **kwargs)
        return super().to(*args, **kwargs)

    def forward(self, token_indices, attention_mask, ambiguity_scores, labels=None):
        print('Starting pass')
        ambiguity_scores = torch.unsqueeze(ambiguity_scores, dim=-1)
        bert_embeds = self.bert(
            input_ids=token_indices,
            attention_mask=attention_mask
        ).last_hidden_state
        if self.use_ambiguity:
            bert_embeds = torch.cat((bert_embeds, ambiguity_scores), dim=-1)
        rnn_output, (hn, cn) = self.rnn(bert_embeds)
<<<<<<< HEAD
        print(hn.size())
        hn = torch.sum(hn, dim=0)  # add the two directional layers
        print(hn.size())
=======
        return self.output_layer(rnn_output[:, -1, :])  # feed final LSTM output to the output layer
>>>>>>> 6fe35f40

        output = ()

        logits = self.output_layer(hn)  # feed final LSTM output to the output layer
        if labels is not None:
            loss = self.loss_fnc(logits, labels)
            output = (loss,)

        ## transformers expects output tuple (loss, )
        output += (logits,)

        return output

if __name__ == "__main__":
    model = HumorDetectionModel(rnn_size=5, dropout=.2)
    tokenizer = BertTokenizer.from_pretrained("bert-base-uncased")
    text = "This is a test."
    token_indices = tokenizer.encode(text, max_length=9, pad_to_max_length=True)
    pad_mask = torch.tensor([0 if index == 0 else 1 for index in token_indices], dtype=torch.float)
    print(tokenizer.decode(token_indices))
    print(pad_mask)
    token_indices = torch.tensor(token_indices, dtype=torch.long)
    ambiguity = torch.tensor([0, 0, 0, 0, 3, 0, 0, 0, 0], dtype=torch.float)
    input_dict = {
        "token_indices": torch.unsqueeze(token_indices, dim=0),  # un-squeezing all inputs to add a batch dimension
        "attention_mask": torch.unsqueeze(pad_mask, dim=0),
        "ambiguity_scores": torch.unsqueeze(ambiguity, dim=0)
    }
    model_output = model(**input_dict)
    print(model_output)

    # Example with labels
    label = torch.tensor([1])
    input_dict['labels'] = label
    model_output = model(**input_dict)
    print('Loss:', model_output[0])

    # Getting predictions - return is (loss, logits) if labels are passed
    class_scores = torch.argmax(model_output[1], dim=-1)
    print("Model predictions:", class_scores.tolist())<|MERGE_RESOLUTION|>--- conflicted
+++ resolved
@@ -18,12 +18,9 @@
             bidirectional=True,
             dropout=dropout
         )
-<<<<<<< HEAD
-        self.output_layer = torch.nn.Linear(rnn_size, out_features=2)
         self.loss_fnc = CrossEntropyLoss()
-=======
         self.output_layer = torch.nn.Linear(rnn_size*2, out_features=2)
->>>>>>> 6fe35f40
+
 
     def to(self, *args, **kwargs):
         self.bert = self.bert.to(*args, **kwargs)
@@ -41,22 +38,14 @@
         if self.use_ambiguity:
             bert_embeds = torch.cat((bert_embeds, ambiguity_scores), dim=-1)
         rnn_output, (hn, cn) = self.rnn(bert_embeds)
-<<<<<<< HEAD
-        print(hn.size())
-        hn = torch.sum(hn, dim=0)  # add the two directional layers
-        print(hn.size())
-=======
-        return self.output_layer(rnn_output[:, -1, :])  # feed final LSTM output to the output layer
->>>>>>> 6fe35f40
+        logits = self.output_layer(rnn_output[:, -1, :])  # feed final LSTM output to the output layer
 
+        ## transformers expects output tuple (loss, )
         output = ()
-
-        logits = self.output_layer(hn)  # feed final LSTM output to the output layer
         if labels is not None:
             loss = self.loss_fnc(logits, labels)
             output = (loss,)
 
-        ## transformers expects output tuple (loss, )
         output += (logits,)
 
         return output
